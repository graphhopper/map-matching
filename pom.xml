<?xml version="1.0" encoding="UTF-8"?>
<project xmlns="http://maven.apache.org/POM/4.0.0" xmlns:xsi="http://www.w3.org/2001/XMLSchema-instance"
         xsi:schemaLocation="http://maven.apache.org/POM/4.0.0 http://maven.apache.org/xsd/maven-4.0.0.xsd">
    <modelVersion>4.0.0</modelVersion>

    <groupId>com.graphhopper</groupId>
    <artifactId>graphhopper-map-matching-parent</artifactId>
    <name>GraphHopper Map Matching Parent Project</name>
    <version>0.8-SNAPSHOT</version>
    <packaging>pom</packaging> 
    <url>https://graphhopper.com</url> 
    <inceptionYear>2012</inceptionYear>
    <description>
        Super pom of the GraphHopper Map Matching component
    </description>

    <properties>
        <project.build.sourceEncoding>UTF-8</project.build.sourceEncoding>
        <project.reporting.outputEncoding>UTF-8</project.reporting.outputEncoding>
        <slf4j.version>1.7.21</slf4j.version>
        <log4j.version>1.2.17</log4j.version>
        <json.org.version>20160212</json.org.version> 
    </properties>
    
    <scm>
        <connection>scm:git:git@github.com:graphhopper/map-matching.git</connection>
        <developerConnection>scm:git:git@github.com:graphhopper/map-matching.git</developerConnection>
        <url>git@github.com:graphhopper/map-matching.git</url>
    </scm>
    
    <licenses>
        <license>
            <name>Apache License, Version 2.0</name>
            <url>http://www.apache.org/licenses/LICENSE-2.0</url>
        </license>
    </licenses>
    
    <developers>
        <developer>
            <id>karussell</id>
            <name>Peter Karich</name>
            <email>my.name@graphhopper.com</email>
        </developer>
    </developers>
    
    <mailingLists>
        <mailingList>
            <name>GraphHopper</name>
            <subscribe>https://discuss.graphhopper.com/</subscribe>
            <archive>https://discuss.graphhopper.com/</archive>
        </mailingList>
    </mailingLists>
    <issueManagement>
        <system>GitHub</system>
        <url>https://github.com/graphhopper/map-matching/issues</url>
    </issueManagement>
    <modules>
        <module>hmm-lib</module>
        <module>matching-core</module>
        <module>matching-web</module>
<<<<<<< HEAD
        <module>matching-tools</module>
        <!--
        <module>matching-vaadin</module>
        -->
=======
>>>>>>> fd8e6d12
    </modules>
        
    <build>        
        <plugins>
            <plugin>
                <groupId>org.apache.maven.plugins</groupId>
                <artifactId>maven-compiler-plugin</artifactId>
                <version>3.3</version>
                <configuration>        
                    <!--             
                    <compilerArgument>-Xlint:unchecked</compilerArgument>
                    -->
                                        
                    <fork>true</fork>
                    <source>1.7</source>
                    <target>1.7</target>
                </configuration>
            </plugin>
            
            <!-- to run single tests -->
            <plugin>                
                <groupId>org.apache.maven.plugins</groupId>
                <artifactId>maven-surefire-plugin</artifactId>
                <version>2.19.1</version>
                <configuration>
                    <argLine>-Xmx100m -Xms100m</argLine>
                </configuration>
            </plugin>
                        
            <plugin>
                <groupId>org.apache.maven.plugins</groupId>
                <artifactId>maven-failsafe-plugin</artifactId>
                <version>2.19.1</version>
                <executions>
                    <execution>
                        <goals>
                            <goal>integration-test</goal>
                            <goal>verify</goal>
                        </goals>
                    </execution>
                </executions>
            </plugin>
                        
            <plugin>
                <groupId>org.apache.maven.plugins</groupId>
                <artifactId>maven-assembly-plugin</artifactId>
                <version>2.6</version>                    
            </plugin>
            <plugin>
                <groupId>org.apache.maven.plugins</groupId>
                <artifactId>maven-jar-plugin</artifactId>
                <version>2.6</version>
            </plugin>
            <plugin>
                <artifactId>maven-war-plugin</artifactId>
                <version>2.6</version>                
            </plugin>            
        </plugins>
    </build>    
    
    <dependencies>      
        <dependency>
            <groupId>junit</groupId>
            <artifactId>junit</artifactId>
            <version>4.12</version>
            <scope>test</scope>
        </dependency>        
    </dependencies>
    
    <distributionManagement>
        <snapshotRepository>
            <id>ossrh</id>
            <url>https://oss.sonatype.org/content/repositories/snapshots</url>
        </snapshotRepository>
    </distributionManagement> 
        
    <profiles>
        <profile>
            <id>release</id>
            <activation>
                <activeByDefault>false</activeByDefault>
            </activation>
            <build>
                <plugins>
                    <plugin>
                        <groupId>org.apache.maven.plugins</groupId>
                        <artifactId>maven-gpg-plugin</artifactId>
                        <version>1.6</version>
                        <executions>
                            <execution>
                                <id>sign-artifacts</id>
                                <phase>verify</phase>
                                <goals>
                                    <goal>sign</goal>
                                </goals>
                            </execution>
                        </executions>
                    </plugin>
                    <plugin>
                        <groupId>org.sonatype.plugins</groupId>
                        <artifactId>nexus-staging-maven-plugin</artifactId>
                        <version>1.6.7</version>
                        <extensions>true</extensions>
                        <configuration>
                            <serverId>ossrh</serverId>
                            <nexusUrl>https://oss.sonatype.org/</nexusUrl>
                            <autoReleaseAfterClose>true</autoReleaseAfterClose>
                        </configuration>
                    </plugin>
            
                    <plugin>
                        <groupId>org.apache.maven.plugins</groupId>
                        <artifactId>maven-javadoc-plugin</artifactId>
                        <version>2.10.3</version>
                        <executions>
                            <execution>
                                <id>attach-javadocs</id>
                                <goals>
                                    <goal>jar</goal>
                                </goals>
                            </execution>
                        </executions>
                    </plugin>
                    <plugin>
                        <groupId>org.apache.maven.plugins</groupId>
                        <artifactId>maven-source-plugin</artifactId>
                        <version>3.0.0</version>
                        <executions>
                            <execution>
                                <id>attach-sources</id>
                                <goals>
                                    <goal>jar-no-fork</goal>
                                </goals>
                            </execution>
                        </executions>
                    </plugin>
                </plugins>
            </build>
        </profile>        
    </profiles>
    
</project><|MERGE_RESOLUTION|>--- conflicted
+++ resolved
@@ -58,13 +58,7 @@
         <module>hmm-lib</module>
         <module>matching-core</module>
         <module>matching-web</module>
-<<<<<<< HEAD
         <module>matching-tools</module>
-        <!--
-        <module>matching-vaadin</module>
-        -->
-=======
->>>>>>> fd8e6d12
     </modules>
         
     <build>        
