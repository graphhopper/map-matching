--- conflicted
+++ resolved
@@ -28,7 +28,10 @@
 import com.graphhopper.routing.QueryGraph;
 import com.graphhopper.routing.RoutingAlgorithm;
 import com.graphhopper.routing.RoutingAlgorithmFactory;
+import com.graphhopper.routing.ch.CHAlgoFactoryDecorator;
+import com.graphhopper.routing.ch.PrepareContractionHierarchies;
 import com.graphhopper.routing.util.*;
+import com.graphhopper.routing.weighting.FastestWeighting;
 import com.graphhopper.storage.CHGraph;
 import com.graphhopper.storage.Graph;
 import com.graphhopper.storage.index.LocationIndexTree;
@@ -40,18 +43,19 @@
 import java.util.HashMap;
 import java.util.List;
 import java.util.Map;
+import java.util.Map.Entry;
 
 /**
- * This class matches real world GPX entries to the digital road network stored in GraphHopper.
- * The Viterbi algorithm is used to compute the most likely sequence of map matching candidates.
- * The Viterbi algorithm takes into account the distance between GPX entries
- * and map matching candidates as well as the routing distances between consecutive map matching
- * candidates.
+ * This class matches real world GPX entries to the digital road network stored
+ * in GraphHopper. The Viterbi algorithm is used to compute the most likely
+ * sequence of map matching candidates. The Viterbi algorithm takes into account
+ * the distance between GPX entries and map matching candidates as well as the
+ * routing distances between consecutive map matching candidates.
  *
  * <p>
- * See http://en.wikipedia.org/wiki/Map_matching and
- * Newson, Paul, and John Krumm. "Hidden Markov map matching through noise and sparseness."
- * Proceedings of the 17th ACM SIGSPATIAL International Conference on Advances in Geographic
+ * See http://en.wikipedia.org/wiki/Map_matching and Newson, Paul, and John
+ * Krumm. "Hidden Markov map matching through noise and sparseness." Proceedings
+ * of the 17th ACM SIGSPATIAL International Conference on Advances in Geographic
  * Information Systems. ACM, 2009.
  *
  * @author Peter Karich
@@ -61,34 +65,68 @@
  */
 public class MapMatching {
 
-    private final Graph graph;
+    private final Graph routingGraph;
     private final LocationIndexMatch locationIndex;
-    private final FlagEncoder encoder;
     private double measurementErrorSigma = 50.0;
     private double transitionProbabilityBeta = 0.00959442;
     private final int nodeCount;
     private DistanceCalc distanceCalc = new DistancePlaneProjection();
-    private RoutingAlgorithmFactory algoFactory;
-    private AlgorithmOptions algoOptions;
-    private Weighting weighting;
+    private final RoutingAlgorithmFactory algoFactory;
+    private final AlgorithmOptions algoOptions;
 
     public MapMatching(GraphHopper hopper, AlgorithmOptions algoOptions) {
         this.locationIndex = new LocationIndexMatch(hopper.getGraphHopperStorage(),
                 (LocationIndexTree) hopper.getLocationIndex());
-        this.encoder = algoOptions.getFlagEncoder();
-        this.weighting = algoOptions.getWeighting();
-        // get base graph, which differs depending on CH:
-        this.graph = hopper.getGraphHopperStorage()
-                .getGraph((hopper.isCHEnabled() ? CHGraph.class : Graph.class), this.weighting);
-        this.nodeCount = graph.getNodes();
-        this.algoOptions = algoOptions;
-        // create hints from algoOptions, so we can create the algorithm factory
-        PMap pmap = algoOptions.getHints();
+
+        // create hints from algoOptions, so we can create the algorithm factory        
         HintsMap hints = new HintsMap();
-        for (String k : pmap.toMap().keySet()) {
-            hints.put(k, pmap.get(k, null));
-        }
-        this.algoFactory = hopper.getAlgorithmFactory(hints);
+        for (Entry<String, String> entry : algoOptions.getHints().toMap().entrySet()) {
+            hints.put(entry.getKey(), entry.getValue());
+        }
+
+        // default is non-CH
+        if (!hints.has(Parameters.CH.DISABLE)) {
+            hints.put(Parameters.CH.DISABLE, true);
+        }
+
+        // TODO ugly workaround, duplicate data: hints can have 'vehicle' but algoOptions.weighting too!?
+        // Similar problem in GraphHopper class
+        String vehicle = hints.getVehicle();
+        if (vehicle.isEmpty()) {
+            if (algoOptions.hasWeighting()) {
+                vehicle = algoOptions.getWeighting().getFlagEncoder().toString();
+            } else {
+                vehicle = hopper.getEncodingManager().fetchEdgeEncoders().get(0).toString();
+            }
+            hints.setVehicle(vehicle);
+        }
+
+        if (!hopper.getEncodingManager().supports(vehicle)) {
+            throw new IllegalArgumentException("Vehicle " + vehicle + " unsupported. "
+                    + "Supported are: " + hopper.getEncodingManager());
+        }
+
+        algoFactory = hopper.getAlgorithmFactory(hints);
+
+        Weighting weighting = null;
+        CHAlgoFactoryDecorator chFactoryDecorator = hopper.getCHFactoryDecorator();
+        boolean forceFlexibleMode = hints.getBool(Parameters.CH.DISABLE, false);
+        if (chFactoryDecorator.isEnabled() && !forceFlexibleMode) {
+            if (!(algoFactory instanceof PrepareContractionHierarchies)) {
+                throw new IllegalStateException("Although CH was enabled a non-CH algorithm factory was returned " + algoFactory);
+            }
+
+            weighting = ((PrepareContractionHierarchies) algoFactory).getWeighting();
+            this.routingGraph = hopper.getGraphHopperStorage().getGraph(CHGraph.class, weighting);
+        } else {
+            weighting = algoOptions.hasWeighting()
+                    ? algoOptions.getWeighting()
+                    : new FastestWeighting(hopper.getEncodingManager().getEncoder(vehicle), algoOptions.getHints());
+            this.routingGraph = hopper.getGraphHopperStorage();
+        }
+
+        this.algoOptions = AlgorithmOptions.start(algoOptions).weighting(weighting).build();
+        this.nodeCount = routingGraph.getNodes();
     }
 
     public void setDistanceCalc(DistanceCalc distanceCalc) {
@@ -123,15 +161,15 @@
                     + gpxList.size() + "). Correct format?");
         }
 
-        final EdgeFilter edgeFilter = new DefaultEdgeFilter(encoder);
-        
+        final EdgeFilter edgeFilter = new DefaultEdgeFilter(algoOptions.getWeighting().getFlagEncoder());
+
         // Compute all candidates first.
         // TODO: Generate candidates on-the-fly within computeViterbiSequence() if this does not
         // degrade performance.
         final List<QueryResult> allCandidates = new ArrayList<>();
         List<TimeStep<GPXExtension, GPXEntry, Path>> timeSteps = createTimeSteps(gpxList,
                 edgeFilter, allCandidates);
-        
+
         if (allCandidates.size() < 2) {
             throw new IllegalArgumentException("Too few matching coordinates ("
                     + allCandidates.size() + "). Wrong region imported?");
@@ -140,36 +178,37 @@
             throw new IllegalStateException("Coordinates produced too few time steps "
                     + timeSteps.size() + ", gpxList:" + gpxList.size());
         }
-        
-        final QueryGraph queryGraph = new QueryGraph(graph).setUseEdgeExplorerCache(true);
+
+        final QueryGraph queryGraph = new QueryGraph(routingGraph).setUseEdgeExplorerCache(true);
         queryGraph.lookup(allCandidates);
-        
+
         List<SequenceState<GPXExtension, GPXEntry, Path>> seq = computeViterbiSequence(timeSteps,
                 gpxList, queryGraph);
-        
-        final EdgeExplorer explorer = queryGraph.createEdgeExplorer(edgeFilter);        
+
+        final EdgeExplorer explorer = queryGraph.createEdgeExplorer(edgeFilter);
         MatchResult matchResult = computeMatchResult(seq, gpxList, allCandidates, explorer);
-        
+
         return matchResult;
     }
 
     /**
-     * Creates TimeSteps for the GPX entries but does not create emission or transition
-     * probabilities.
-     * 
-     * @param outAllCandidates output parameter for all candidates, must be an empty list.
+     * Creates TimeSteps for the GPX entries but does not create emission or
+     * transition probabilities.
+     *
+     * @param outAllCandidates output parameter for all candidates, must be an
+     * empty list.
      */
     private List<TimeStep<GPXExtension, GPXEntry, Path>> createTimeSteps(List<GPXEntry> gpxList,
             EdgeFilter edgeFilter, List<QueryResult> outAllCandidates) {
         int indexGPX = 0;
-        TimeStep<GPXExtension, GPXEntry, Path> prevTimeStep = null;        
+        TimeStep<GPXExtension, GPXEntry, Path> prevTimeStep = null;
         final List<TimeStep<GPXExtension, GPXEntry, Path>> timeSteps = new ArrayList<>();
-        
+
         for (GPXEntry gpxEntry : gpxList) {
             if (prevTimeStep == null
                     || distanceCalc.calcDist(
-                    prevTimeStep.observation.getLat(), prevTimeStep.observation.getLon(),
-                    gpxEntry.getLat(), gpxEntry.getLon()) > 2 * measurementErrorSigma
+                            prevTimeStep.observation.getLat(), prevTimeStep.observation.getLon(),
+                            gpxEntry.getLat(), gpxEntry.getLon()) > 2 * measurementErrorSigma
                     // always include last point
                     || indexGPX == gpxList.size() - 1) {
                 final List<QueryResult> queryResults = locationIndex.findNClosest(
@@ -180,23 +219,23 @@
                 for (QueryResult candidate : queryResults) {
                     candidates.add(new GPXExtension(gpxEntry, candidate, indexGPX));
                 }
-                final TimeStep<GPXExtension, GPXEntry, Path> timeStep =
-                        new TimeStep<>(gpxEntry, candidates);
+                final TimeStep<GPXExtension, GPXEntry, Path> timeStep
+                        = new TimeStep<>(gpxEntry, candidates);
                 timeSteps.add(timeStep);
                 prevTimeStep = timeStep;
             }
             indexGPX++;
-        }  
+        }
         return timeSteps;
     }
 
     private List<SequenceState<GPXExtension, GPXEntry, Path>> computeViterbiSequence(
             List<TimeStep<GPXExtension, GPXEntry, Path>> timeSteps, List<GPXEntry> gpxList,
             final QueryGraph queryGraph) {
-        final HmmProbabilities probabilities =
-                new HmmProbabilities(measurementErrorSigma, transitionProbabilityBeta);
+        final HmmProbabilities probabilities
+                = new HmmProbabilities(measurementErrorSigma, transitionProbabilityBeta);
         final ViterbiAlgorithm<GPXExtension, GPXEntry, Path> viterbi = new ViterbiAlgorithm<>();
-        
+
         int timeStepCounter = 0;
         TimeStep<GPXExtension, GPXEntry, Path> prevTimeStep = null;
         for (TimeStep<GPXExtension, GPXEntry, Path> timeStep : timeSteps) {
@@ -214,14 +253,14 @@
             if (viterbi.isBroken()) {
                 String likelyReasonStr = "";
                 if (prevTimeStep != null) {
-                     GPXEntry prevGPXE = prevTimeStep.observation;
-                     GPXEntry gpxe = timeStep.observation;
-                     double dist = distanceCalc.calcDist(prevGPXE.lat, prevGPXE.lon,
-                             gpxe.lat, gpxe.lon);
-                     if (dist > 2000) {
-                         likelyReasonStr = "Too long distance to previous measurement? "
-                                 + Math.round(dist) + "m, ";
-                     }
+                    GPXEntry prevGPXE = prevTimeStep.observation;
+                    GPXEntry gpxe = timeStep.observation;
+                    double dist = distanceCalc.calcDist(prevGPXE.lat, prevGPXE.lon,
+                            gpxe.lat, gpxe.lon);
+                    if (dist > 2000) {
+                        likelyReasonStr = "Too long distance to previous measurement? "
+                                + Math.round(dist) + "m, ";
+                    }
                 }
 
                 throw new RuntimeException("Sequence is broken for submitted track at time step "
@@ -234,12 +273,12 @@
             timeStepCounter++;
             prevTimeStep = timeStep;
         }
-    
+
         return viterbi.computeMostLikelySequence();
     }
-    
+
     private void computeEmissionProbabilities(TimeStep<GPXExtension, GPXEntry, Path> timeStep,
-                                              HmmProbabilities probabilities) {
+            HmmProbabilities probabilities) {
         for (GPXExtension candidate : timeStep.candidates) {
             // road distance difference in meters
             final double distance = candidate.getQueryResult().getQueryDistance();
@@ -249,26 +288,20 @@
     }
 
     private void computeTransitionProbabilities(TimeStep<GPXExtension, GPXEntry, Path> prevTimeStep,
-                                                TimeStep<GPXExtension, GPXEntry, Path> timeStep,
-                                                HmmProbabilities probabilities,
-                                                QueryGraph queryGraph) {
+            TimeStep<GPXExtension, GPXEntry, Path> timeStep,
+            HmmProbabilities probabilities,
+            QueryGraph queryGraph) {
         final double linearDistance = distanceCalc.calcDist(prevTimeStep.observation.lat,
                 prevTimeStep.observation.lon, timeStep.observation.lat, timeStep.observation.lon);
-        
+
         // time difference in seconds
-        final double timeDiff =
-                (timeStep.observation.getTime() - prevTimeStep.observation.getTime()) / 1000.0;
+        final double timeDiff
+                = (timeStep.observation.getTime() - prevTimeStep.observation.getTime()) / 1000.0;
 
         for (GPXExtension from : prevTimeStep.candidates) {
             for (GPXExtension to : timeStep.candidates) {
-<<<<<<< HEAD
                 RoutingAlgorithm algo = algoFactory.createAlgo(queryGraph, algoOptions);
-=======
-                // TODO allow CH, then optionally use cached one-to-many Dijkstra to improve speed
-                final DijkstraBidirectionRef algo =
-                        new DijkstraBidirectionRef(queryGraph, weighting, traversalMode);
-                algo.setMaxVisitedNodes(maxVisitedNodes);
->>>>>>> fd8e6d12
+                // System.out.println("algo " + algo.getName());
                 final Path path = algo.calcPath(from.getQueryResult().getClosestNode(),
                         to.getQueryResult().getClosestNode());
                 if (path.isFound()) {
@@ -280,10 +313,10 @@
             }
         }
     }
-    
+
     private MatchResult computeMatchResult(List<SequenceState<GPXExtension, GPXEntry, Path>> seq,
-                                           List<GPXEntry> gpxList, List<QueryResult> allCandidates,
-                                           EdgeExplorer explorer) {
+            List<GPXEntry> gpxList, List<QueryResult> allCandidates,
+            EdgeExplorer explorer) {
         // every virtual edge maps to its real edge where the orientation is already correct!
         // TODO use traversal key instead of string!
         final Map<String, EdgeIteratorState> virtualEdgesMap = new HashMap<>();
@@ -298,7 +331,7 @@
     }
 
     private MatchResult computeMatchedEdges(List<SequenceState<GPXExtension, GPXEntry, Path>> seq,
-                                            Map<String, EdgeIteratorState> virtualEdgesMap) {
+            Map<String, EdgeIteratorState> virtualEdgesMap) {
         List<EdgeMatch> edgeMatches = new ArrayList<>();
         double distance = 0.0;
         long time = 0;
@@ -369,7 +402,7 @@
     }
 
     private EdgeIteratorState resolveToRealEdge(Map<String, EdgeIteratorState> virtualEdgesMap,
-                                                EdgeIteratorState edgeIteratorState) {
+            EdgeIteratorState edgeIteratorState) {
         if (isVirtualNode(edgeIteratorState.getBaseNode())
                 || isVirtualNode(edgeIteratorState.getAdjNode())) {
             return virtualEdgesMap.get(virtualEdgesMapKey(edgeIteratorState));
@@ -488,7 +521,7 @@
     }
 
     public Path calcPath(MatchResult mr) {
-        MyPath p = new MyPath(graph, weighting);
+        MyPath p = new MyPath(routingGraph, algoOptions.getWeighting());
         if (!mr.getEdgeMatches().isEmpty()) {
             int prevEdge = EdgeIterator.NO_EDGE;
             p.setFromNode(mr.getEdgeMatches().get(0).getEdgeState().getBaseNode());
